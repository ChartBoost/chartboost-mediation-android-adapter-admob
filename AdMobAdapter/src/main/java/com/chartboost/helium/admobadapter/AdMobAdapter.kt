--- conflicted
+++ resolved
@@ -28,16 +28,12 @@
         /**
          * The tag used for log messages.
          */
-<<<<<<< HEAD
         private val TAG = "[${this::class.java.simpleName}]"
-=======
-        private const val TAG = "[AdMobAdapter]"
 
         /**
          * Key for parsing whether the waterfall is hybrid (i.e. containing both AdMob and Google Bidding).
          */
         private const val IS_HYBRID_SETUP = "is_hybrid_setup"
->>>>>>> 265c2fb1
     }
 
     /**
