--- conflicted
+++ resolved
@@ -11,13 +11,11 @@
 
 ## Mediation 5
 
-<<<<<<< HEAD
 ### 5.24.3.0.0
 - This version of the adapter has been certified with Google Mobile Ads SDK 24.3.0.
-=======
+
 ### 5.24.2.0.0
 - This version of the adapter has been certified with Google Mobile Ads SDK 24.2.0.
->>>>>>> 729bfa29
 
 ### 5.23.6.0.0
 - This version of the adapter has been certified with Google Mobile Ads SDK 23.6.0.
