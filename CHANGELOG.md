# Changelog

Note the first digit of every adapter version corresponds to the major version of the Chartboost Mediation SDK compatible with that adapter. 
Adapters are compatible with any Chartboost Mediation SDK version within that major version.

All official releases can be found on this repository's [releases page](https://github.com/ChartBoost/chartboost-mediation-android-adapter-admob/releases).

## Table of Contents
- [Mediation 5](#mediation-5)
- [Mediation 4](#mediation-4)

## Mediation 5

<<<<<<< HEAD
### 5.24.4.0.0
- This version of the adapter has been certified with Google Mobile Ads SDK 24.4.0.
=======
### 5.24.3.0.0
- This version of the adapter has been certified with Google Mobile Ads SDK 24.3.0.

### 5.24.2.0.0
- This version of the adapter has been certified with Google Mobile Ads SDK 24.2.0.
>>>>>>> 0216778b

### 5.23.6.0.0
- This version of the adapter has been certified with Google Mobile Ads SDK 23.6.0.

### 5.23.5.0.0
- This version of the adapter has been certified with Google Mobile Ads SDK 23.5.0.

### 5.23.4.0.0
- This version of the adapter has been certified with Google Mobile Ads SDK 23.4.0.

### 5.23.3.0.0
- This version of the adapter has been certified with Google Mobile Ads SDK 23.3.0.

### 5.23.2.0.0
- This version of the adapter has been certified with Google Mobile Ads SDK 23.2.0.
- This version of the adapter supports Chartboost Mediation SDK version 5.+.

## Mediation 4

### 4.22.3.0.6
- Initialization of `MobileAds` SDK on the `IO` context.

### 4.22.3.0.5
- Fix memory leaks that could occur when fullscreen ads are shown from an `Activity`.

### 4.22.3.0.4
- Offload `setRequestConfiguration()` and `disableMediationAdapterInitialization()` calls to background threads to avoid ANRs. 

### 4.22.3.0.3
- Add support for adaptive banner sizes.

### 4.22.3.0.2
- Updated to handle recent AdFormat changes.

### 4.22.3.0.1
- Guard against multiple continuation resumes wherever possible.

### 4.22.3.0.0
- This version of the adapter has been certified with Google Mobile Ads SDK 22.3.0.

### 4.22.2.0.1
- Offload `setRequestConfiguration()` and `disableMediationAdapterInitialization()` calls to background threads to avoid ANRs.

### 4.22.2.0.0
- This version of the adapter has been certified with Google Mobile Ads SDK 22.2.0.

### 4.22.1.0.2
- Offload `setRequestConfiguration()` and `disableMediationAdapterInitialization()` calls to background threads to avoid ANRs.

### 4.22.1.0.1
- Guard against multiple continuation resumes wherever possible.

### 4.22.1.0.0
- This version of the adapter has been certified with Google Mobile Ads SDK 22.1.0.

### 4.21.5.0.2
- Added support for rewarded interstitial ad format.

### 4.21.5.0.1
- Updated the dependency on Chartboost Mediation SDK to 4.0.0.

### 4.21.5.0.0
- This version of the adapter has been certified with Google Mobile Ads SDK 21.5.0.

### 4.21.4.0.1
- Updated the dependency on Chartboost Mediation SDK to 4.0.0.

### 4.21.4.0.0
- This version of the adapter has been certified with Google Mobile Ads SDK 21.4.0.

### 4.21.3.0.1
- Updated the dependency on Chartboost Mediation SDK to 4.0.0.

### 4.21.3.0.0
- This version of the adapter has been certified with Google Mobile Ads SDK 21.3.0.<|MERGE_RESOLUTION|>--- conflicted
+++ resolved
@@ -11,16 +11,14 @@
 
 ## Mediation 5
 
-<<<<<<< HEAD
 ### 5.24.4.0.0
 - This version of the adapter has been certified with Google Mobile Ads SDK 24.4.0.
-=======
+
 ### 5.24.3.0.0
 - This version of the adapter has been certified with Google Mobile Ads SDK 24.3.0.
 
 ### 5.24.2.0.0
 - This version of the adapter has been certified with Google Mobile Ads SDK 24.2.0.
->>>>>>> 0216778b
 
 ### 5.23.6.0.0
 - This version of the adapter has been certified with Google Mobile Ads SDK 23.6.0.
