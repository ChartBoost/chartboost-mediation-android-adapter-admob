--- conflicted
+++ resolved
@@ -11,16 +11,14 @@
 
 ## Mediation 5
 
-<<<<<<< HEAD
 ### 5.24.7.0.0
 - This version of the adapter has been certified with Google Mobile Ads SDK 24.7.0.
-=======
+
 ### 5.24.6.0.0
 - This version of the adapter has been certified with Google Mobile Ads SDK 24.6.0.
 
 ### 5.24.5.0.0
 - This version of the adapter has been certified with Google Mobile Ads SDK 24.5.0.
->>>>>>> f518b96c
 
 ### 5.24.4.0.0
 - This version of the adapter has been certified with Google Mobile Ads SDK 24.4.0.
